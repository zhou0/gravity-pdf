--- conflicted
+++ resolved
@@ -1,1344 +1,675 @@
-<<<<<<< HEAD
-<?php
-
-/**
- * Plugin: Gravity PDF
- * File: install-update-manager.php
- *
- * This file handles the installation and update code that ensures the plugin will be supported.
- */
-
-/*
-    This file is part of Gravity PDF.
-
-    Gravity PDF Copyright (C) 2015 Blue Liquid Designs
-
-    This program is free software; you can redistribute it and/or modify
-    it under the terms of the GNU General Public License as published by
-    the Free Software Foundation; either version 2 of the License, or
-    (at your option) any later version.
-
-    This program is distributed in the hope that it will be useful,
-    but WITHOUT ANY WARRANTY; without even the implied warranty of
-    MERCHANTABILITY or FITNESS FOR A PARTICULAR PURPOSE.  See the
-    GNU General Public License for more details.
-
-    You should have received a copy of the GNU General Public License
-    along with this program; if not, write to the Free Software
-    Foundation, Inc., 59 Temple Place, Suite 330, Boston, MA  02111-1307  USA
-*/
-
-class GFPDF_InstallUpdater
-{
-
-    public static function check_filesystem_api()
-    {
-        global $gfpdfe_data;
-        $access_type = get_filesystem_method();
-
-        $gfpdfe_data->automated = false;
-        if ($access_type === 'direct') {
-            $gfpdfe_data->automated = true;
-        }
-    }
-
-    /*
-     * Check if we can automatically deploy the software
-     * We use WP Filesystem API to initialise.
-     * Check if we have direct write control to the filesystem. If so, automatically deploy
-     * without asking the user. This will make upgrades much simplier.
-     */
-    public static function maybe_deploy()
-    {
-        global $gfpdfe_data;
-        /*
-         * Check if we have a 'direct' method, that the software isn't fully installed and we aren't trying to manually initialise
-         */
-
-        if ($gfpdfe_data->automated === true && $gfpdfe_data->is_initialised === false && !rgpost('upgrade') && get_option('gfpdfe_automated_install') != 'installing') {
-            /*
-             * Initialise all multisites if a super admin is logged in
-             */
-            if (is_multisite() && is_super_admin()) {
-                $results = GFPDF_InstallUpdater::run_multisite_deployment(array('GFPDF_InstallUpdater', 'do_deploy'));
-
-                if ($results === true) {
-                    add_action($gfpdfe_data->notice_type, array('GFPDF_Notices', 'gf_pdf_network_deploy_success'));
-                } elseif ($results === false) {
-                    add_action($gfpdfe_data->notice_type, array('GFPDF_Notices', 'gf_pdf_auto_deploy_network_failure'));
-                }
-
-                return $results;
-            } else {
-                if (self::do_deploy()) {
-                    /*
-                     * Output successfull automated installation message
-                     */
-                    add_action($gfpdfe_data->notice_type, array('GFPDF_Notices', 'gf_pdf_auto_deploy_success'));
-                }
-            }
-        }
-    }
-
-    /*
-     * Initialise all multsites in one fowl swoop
-     */
-    public static function run_multisite_deployment($action)
-    {
-        global $gfpdfe_data;
-
-        /* add additional check incase someone doesn't call this correctly */
-        if (!is_multisite() || !is_super_admin()) {
-            return false;
-        }
-
-            /*
-             * Get multisites which aren't deleted
-             */
-            $sites = wp_get_sites(array('deleted' => 0));
-
-        if (sizeof($sites) > 0) {
-            $problem = array();
-            foreach ($sites as $site) {
-                switch_to_blog((int) $site['blog_id']);
-
-                     /*
-                      * Reset the directory structure
-                      */
-                     $gfpdfe_data->set_directory_structure();
-
-                     /*
-                      * Test if the blog has gravity forms and PDF Extended active
-                      * If so, we can initialise
-                      */
-                     $gravityforms = 'gravityforms/gravityforms.php'; /* have to hardcode the folder name as they don't set it in a constant or variable */
-                     $pdfextended = GF_PDF_EXTENDED_PLUGIN_BASENAME; /* no need to hardcode the basename here */
-
-                     if ((is_plugin_active_for_network($gravityforms) && is_plugin_active_for_network($pdfextended)) ||
-                         (is_plugin_active($gravityforms) && is_plugin_active($pdfextended))
-                        ) {
-                         /* run our deployment and output any problems */
-                        $deploy = call_user_func($action);
-                         if ($deploy === false) {
-                             $problem[] = $site;
-                         } elseif ($deploy === 'false') {
-                             /*
-                              * Asking for the access details so we can write to the server
-                              * Exit early
-                              */
-                            return $deploy;
-                         }
-                     }
-                restore_current_blog();
-
-                     /*
-                      * Reset the directory structure
-                      */
-                     $gfpdfe_data->set_directory_structure();
-            }
-
-            if (sizeof($problem) > 0) {
-                $gfpdfe_data->network_error = $problem;
-
-                return false;
-            }
-
-            return true;
-        }
-    }
-
-    /*
-     * Used to automatically deploy the software
-     * Regular initialisation (via the settings page) will call pdf_extended_activate() directly.
-     */
-    public static function do_deploy()
-    {
-        update_option('gfpdfe_automated_install', 'installing');
-
-        return self::pdf_extended_activate();
-    }
-
-    /*
-     * Different filesystems (FTP/SSH) might have a different ABSPATH than the 'direct' method
-     * due to being rooted to a specific folder.
-     * The $wp_filesystem->abspath() corrects this behaviour.
-     */
-    private static function get_basedir($path)
-    {
-        global $wp_filesystem;
-
-        return str_replace(ABSPATH, $wp_filesystem->abspath(), $path);
-    }
-
-    /**
-     * Install everything required
-     */
-    public static function pdf_extended_activate()
-    {
-        /*
-         * Initialise the Wordpress Filesystem API
-         */
-        if (PDF_Common::initialise_WP_filesystem_API(array('gfpdf_deploy', 'overwrite'), 'pdf-extended-filesystem') === false) {
-            return 'false';
-        }
-
-        /*
-         * If we got here we should have $wp_filesystem available
-         */
-        global $wp_filesystem, $gfpdfe_data;
-
-        /*
-         * Set the correct paths
-         * FTP and SSH could be rooted to the wordpress base directory
-         * use $wp_filesystem->abspath(); function to fix any issues
-         */
-        $directory               = self::get_basedir(PDF_PLUGIN_DIR);
-        $base_template_directory = self::get_basedir($gfpdfe_data->template_location);
-        $template_directory      = self::get_basedir($gfpdfe_data->template_site_location);
-        $template_save_directory = self::get_basedir($gfpdfe_data->template_save_location);
-        $template_font_directory = self::get_basedir($gfpdfe_data->template_font_location);
-
-        /**
-         * If template directory already exists then we will remove the old template files so we can redeploy the new ones
-         */
-        self::reinitialise_templates($template_directory);
-
-        /* create new directory in uploads folder*/
-        if (self::create_base_template_dir($base_template_directory) === false) {
-            return false;
-        }
-
-        /* create site directory in base template directory */
-        if (self::create_site_template_dir($template_directory) === false) {
-            return false;
-        }
-
-        /* create 'save' output folder */
-        if (self::create_save_dir($template_save_directory) === false) {
-            return false;
-        }
-
-        /* create 'font' folder */
-        if (self::create_font_dir($template_font_directory) === false) {
-            return false;
-        }
-
-        /* copy entire template folder over to the template directory */
-        if(!self::pdf_extended_copy_directory($directory.'initialisation/templates', $template_directory, false)) {
-            return false;
-        }
-
-        /* copy configuration file over to new directory */
-        if (self::create_configuration_file($directory, $template_directory) === false) {
-            return false;
-        }
-
-        /* create .htaccess file */
-        if (self::create_htaccess_file($template_save_directory) === false) {
-            return false;
-        }
-
-        /* initialise font directory */
-        if (self::install_fonts($directory, $template_directory, $template_font_directory) !== true) {
-            return false;
-        }
-
-        /* update db to ensure everything is installed correctly. */
-        self::db_init();
-
-        return true;
-    }
-
-    public static function reinitialise_templates($template_directory)
-    {
-        global $wp_filesystem, $gfpdfe_data;
-
-        if ($wp_filesystem->exists($template_directory) && isset($_POST['overwrite'])) {
-            /*
-              * Create a backup folder and move all the files there
-              */
-              $backup_folder = 'INIT_BACKUP_'.date('Y-m-d_G-i').'/';
-            $do_backup = false;
-            if ($wp_filesystem->mkdir($template_directory.$backup_folder)) {
-                $do_backup = true;
-            }
-
-             /* read all file names into array and unlink from active theme template folder */
-             foreach (glob(PDF_PLUGIN_DIR.'initialisation/templates/*') as $file) {
-                 $path_parts = pathinfo($file);
-                 if ($wp_filesystem->exists($template_directory.$path_parts['basename'])) {
-                     if (!$do_backup) {
-                         $wp_filesystem->delete($template_directory.$path_parts['basename']);
-                         continue;
-                     }
-                     $wp_filesystem->move($template_directory.$path_parts['basename'], $template_directory.$backup_folder.$path_parts['basename']);
-                 }
-             }
-        }
-    }
-
-    public static function create_base_template_dir($base_template_directory)
-    {
-        global $wp_filesystem, $gfpdfe_data;
-
-        /* create new directory in uploads folder*/
-        if (!$wp_filesystem->is_dir($base_template_directory)) {
-            if ($wp_filesystem->mkdir($base_template_directory) === false) {
-                /*
-                 * TODO: add correct notices
-                 */
-                add_action($gfpdfe_data->notice_type, array('GFPDF_Notices', 'gf_pdf_template_dir_err'));
-
-                return false;
-            }
-        }
-
-        return true;
-    }
-
-    public static function create_site_template_dir($template_directory)
-    {
-        global $wp_filesystem, $gfpdfe_data;
-
-        if (!$wp_filesystem->is_dir($template_directory)) {
-            if ($wp_filesystem->mkdir($template_directory) === false) {
-                add_action($gfpdfe_data->notice_type, array('GFPDF_Notices', 'gf_pdf_template_site_dir_err'));
-
-                return false;
-            }
-        }
-
-        return true;
-    }
-
-    public static function create_save_dir($template_save_directory)
-    {
-        global $wp_filesystem, $gfpdfe_data;
-
-        if (!$wp_filesystem->is_dir($template_save_directory)) {
-            /* create new directory in active themes folder*/
-            if ($wp_filesystem->mkdir($template_save_directory) === false) {
-                add_action($gfpdfe_data->notice_type, array('GFPDF_Notices', 'gf_pdf_template_dir_err'));
-
-                return false;
-            }
-        }
-
-        return true;
-    }
-
-    public static function create_font_dir($template_font_directory)
-    {
-        global $wp_filesystem, $gfpdfe_data;
-
-        if (!$wp_filesystem->is_dir($template_font_directory)) {
-            /* create new directory in active themes folder*/
-            if ($wp_filesystem->mkdir($template_font_directory) === false) {
-                add_action($gfpdfe_data->notice_type, array('GFPDF_Notices', 'gf_pdf_template_dir_err'));
-
-                return false;
-            }
-        }
-
-        return true;
-    }
-
-    /**
-     * Copy configuration file to template folder
-     * @param  String  $directory          The $wp_filesystem path to the plugin folder
-     * @param  String  $template_directory The $wp_filesystem path to the template folder
-     * @return Boolean Success on true (or not run at all). false on fail
-     */
-    public static function create_configuration_file($directory, $template_directory)
-    {
-        global $wp_filesystem, $gfpdfe_data;
-
-        if (!$wp_filesystem->exists($template_directory.'configuration.php')) {
-            /* copy template files to new directory */
-            if (!$wp_filesystem->copy($directory.'initialisation/configuration.php.example', $template_directory.'configuration.php')) {
-                add_action($gfpdfe_data->notice_type, array('GFPDF_Notices', 'gf_pdf_template_dir_err'));
-
-                return false;
-            }
-        }
-
-        return true;
-    }
-
-    /**
-     * Create htaccess file to prevent direct access to PDFs
-     * @param  String  $template_save_directory The $wp_filesystem path to the save directory
-     * @return Boolean success on true (or not run at all). false on fail
-     */
-    public static function create_htaccess_file($template_save_directory)
-    {
-        global $wp_filesystem, $gfpdfe_data;
-
-        if (!$wp_filesystem->exists($template_save_directory.'.htaccess')) {
-            if (!$wp_filesystem->put_contents($template_save_directory.'.htaccess', 'deny from all')) {
-                add_action($gfpdfe_data->notice_type, array('GFPDF_Notices', 'gf_pdf_template_dir_err'));
-
-                return false;
-            }
-        }
-
-        return true;
-    }
-
-    /*
-     * Normalize the database options related to initialisation
-     */
-    public static function db_init()
-    {
-        global $gfpdfe_data;
-
-        update_option('gf_pdf_extended_installed', 'installed');
-        delete_option('gfpdfe_automated_install');
-        GFPDF_Settings::$model->check_compatibility();
-    }
-
-    public static function initialise_fonts()
-    {
-        /*
-         * Initialise the Wordpress Filesystem API
-         */
-        if (PDF_Common::initialise_WP_filesystem_API(array('gfpdf_deploy', 'font-initialise', 'gfpdf_deploy_nonce'), 'pdf-extended-fonts') === false) {
-            return false;
-        }
-
-        /*
-         * If we got here we should have $wp_filesystem available
-         */
-        global $wp_filesystem, $gfpdfe_data;
-
-        /*
-         * We need to set up some filesystem compatibility checkes to work with the different server file management types
-         * Most notably is the FTP options, but SSH may be effected too
-         */
-        $directory               = self::get_basedir(PDF_PLUGIN_DIR);
-        $template_directory      = self::get_basedir($gfpdfe_data->template_site_location);
-        $template_font_directory = self::get_basedir($gfpdfe_data->template_font_location);
-
-        if (self::install_fonts($directory, $template_directory, $template_font_directory) === true) {
-            add_action($gfpdfe_data->notice_type, array('GFPDF_Notices', 'gf_pdf_font_install_success'));
-        }
-
-        return true;
-    }
-
-    private static function install_fonts($directory, $template_directory, $fonts_location)
-    {
-        global $wp_filesystem, $gfpdfe_data;
-        $write_to_file = '<?php
-
-			if(!defined("PDF_EXTENDED_VERSION"))
-			{
-				return;
-			}
-
-		';
-
-        /*
-         * Search the font folder for .ttf files. If found, move them to the mPDF font folder
-         * and write the configuration file
-         */
-
-         /* read all file names into array and unlink from active theme template folder */
-         foreach (glob($gfpdfe_data->template_font_location.'/*.[tT][tT][fF]') as $file) {
-             $path_parts = pathinfo($file);
-
-                /*
-                 * Generate configuration information in preparation to write to file
-                 */
-                $write_to_file .= '
-					$this->fontdata[\''.mb_strtolower(str_replace(' ', '', $path_parts['filename']), 'UTF-8').'\'] = array(
-								\'R\' => \''.$path_parts['basename'].'\'
-					);';
-         }
-
-         /*
-          * Remove the old configuration file and put the contents of $write_to_file in a font configuration file
-          */
-          $wp_filesystem->delete($template_directory.'fonts/config.php');
-        if ($wp_filesystem->put_contents($template_directory.'fonts/config.php', $write_to_file) === false) {
-            add_action($gfpdfe_data->notice_type, array('GFPDF_Notices', 'gf_pdf_font_config_err'));
-
-            return false;
-        }
-
-        return true;
-    }
-
-    public static function maybe_automigrate()
-    {
-        global $gfpdfe_data;
-        self::check_filesystem_api();
-
-        if ($gfpdfe_data->automated === true) {
-            update_option('gfpdfe_automated_install', 'installing');
-            self::run_template_migration();
-
-            return true;
-        }
-
-        return false;
-    }
-
-    /*
-     * Check if the new PDF_TEMPLATE_LOCATION (v.3.6 mod) has been made switched
-     * If it has then prompt the user to move the files
-     */
-    public static function check_template_migration()
-    {
-        global $gfpdfe_data;
-
-        if (is_dir($gfpdfe_data->old_template_location) || is_dir($gfpdfe_data->old_3_6_template_site_location)) {/* add in 3.6 directory change */
-            if (!self::maybe_automigrate()) {
-                /*
-                 * Add admin notification hook to move the files
-                 */
-                 add_action($gfpdfe_data->notice_type, array('GFPDF_Notices', 'do_template_switch_notice'));
-
-                return true;
-            }
-        }
-
-        return false;
-    }
-
-    public static function run_template_migration()
-    {
-        global $gfpdfe_data;
-
-        if (is_multisite() && is_super_admin()) {
-            $return = self::run_multisite_deployment(array('GFPDF_InstallUpdater', 'do_template_migration'));
-            GFPDF_Settings::$model->check_compatibility();
-
-            /* multisite mode */
-            if ($return === true) {
-                add_action($gfpdfe_data->notice_type, array('GFPDF_Notices', 'gf_pdf_migration_success'));
-            } elseif ($return === false) {
-                add_action($gfpdfe_data->notice_type, array('GFPDF_Notices', 'gf_pdf_merge_network_failure'));
-            }
-
-            return $return;
-        } else {
-            $return = self::do_template_migration();
-            GFPDF_Settings::$model->check_compatibility();
-
-            /* single site mode */
-            if ($return === true) {
-                add_action($gfpdfe_data->notice_type, array('GFPDF_Notices', 'gf_pdf_migration_success'));
-
-                return $return;
-            }
-
-            return $return;
-        }
-    }
-
-    /*
-     * The after_switch_theme hook is too early in the initialisation to use request_filesystem_credentials()
-     * so we have to call this function at a later inteval
-     */
-    public static function do_template_migration()
-    {
-        /*
-         * Initialise the Wordpress Filesystem API
-         */
-        if (PDF_Common::initialise_WP_filesystem_API(array(), 'gfpdfe_migrate') === false) {
-            return 'false';
-        }
-
-        /*
-         * If we got here we should have $wp_filesystem available
-         */
-        global $wp_filesystem, $gfpdfe_data;
-
-        /*
-         * Convert paths for SSH/FTP users who are rooted to a directory along the server absolute path
-         */
-        $base_template_directory = self::get_basedir($gfpdfe_data->template_location);
-        $current_pdf_path        = self::get_basedir($gfpdfe_data->template_site_location);
-
-        if (is_dir($gfpdfe_data->old_template_location)) {
-            $previous_pdf_path = self::get_basedir($gfpdfe_data->old_template_location);
-        } elseif (is_dir($gfpdfe_data->old_3_6_template_site_location)) {
-            $previous_pdf_path = self::get_basedir($gfpdfe_data->old_3_6_template_site_location);
-        }
-
-        /* create the base template directory */
-        if (self::create_base_template_dir($base_template_directory) === false) {
-            return false;
-        }
-
-        /* create the site template directory */
-        if (self::create_site_template_dir($current_pdf_path) === false) {
-            return false;
-        }
-
-        if ($wp_filesystem->is_dir($previous_pdf_path)) {
-            if (is_dir($gfpdfe_data->old_template_location)) {         
-                /* swap back to TRUE to delete the theme folder */       
-                if(!self::pdf_extended_copy_directory($previous_pdf_path, $current_pdf_path, true, true, true)) {
-                    return false;
-                }
-
-            } elseif (is_dir($gfpdfe_data->old_3_6_template_site_location)) {
-                /* swap back to TRUE to delete the theme folder */
-                if(!self::pdf_extended_copy_directory($previous_pdf_path, $current_pdf_path, true, false, true)) {
-                    return false;
-                }
-            }
-
-             /*
-              * Clean up the DB
-              */
-             delete_option('gfpdfe_automated_install');
-        }
-
-        return true;
-    }
-
-    /**
-     * Allows you to copy entire folder structures to new location
-     * @param  String  $source             The source path that should be copied
-     * @param  String  $destination        The destination path where the files should be copied to
-     * @param  boolean $copy_base          Whether to create the base directory at the destination
-     * @param  boolean $delete_destination Whether to want to remove the destination before copying the files
-     * @param  boolean $delete_source      Once finished copying should we remove the source folder
-     */
-    public static function pdf_extended_copy_directory($source, $destination, $copy_base = true, $delete_destination = false, $delete_source = false)
-    {
-        global $wp_filesystem;
-
-        if($wp_filesystem->is_dir($destination) && !$wp_filesystem->is_writable($destination))
-        {
-            return false;
-        }
-
-        if ($wp_filesystem->is_dir($source)) {
-            if ($delete_destination === true && $wp_filesystem->exists($destination)) {
-                /*
-                 * To ensure everything stays in sync we will remove the destination file structure
-                 */
-                 $wp_filesystem->delete($destination, true);
-            }
-
-            if ($copy_base === true && !$wp_filesystem->exists($destination)) {
-                if(!$wp_filesystem->mkdir($destination)) {
-                    return false;
-                }
-            }
-            $directory = $wp_filesystem->dirlist($source);
-
-            foreach ($directory as $name => $data) {
-                $PathDir = $source.'/'.$name;
-
-                if ($wp_filesystem->is_dir($PathDir)) {
-                    if(!self::pdf_extended_copy_directory($PathDir, $destination.'/'.$name)) {
-                        return false;
-                    }
-                    continue;
-                }
-                $wp_filesystem->copy($PathDir, $destination.'/'.$name);
-
-                /* verify the file copied correctly */
-                if(!$wp_filesystem->is_file($destination.'/'.$name) || $wp_filesystem->size($PathDir) != $wp_filesystem->size($destination.'/'.$name)) {
-                    return false;
-                }                
-            }
-        } else {
-            $wp_filesystem->copy($source, $destination);
-            /* verify the file copied correctly */
-            if(!$wp_filesystem->is_file($destination) || $wp_filesystem->size($source) != $wp_filesystem->size($destination)) {
-                return false;
-            }
-        }
-
-        if ($delete_source) {
-            if($wp_filesystem->delete($source, true) === false) {
-                return false;
-            }
-        }
-
-        return true;
-    }
-}
-=======
-<?php
-
-/**
- * Plugin: Gravity PDF
- * File: install-update-manager.php
- *
- * This file handles the installation and update code that ensures the plugin will be supported.
- */
-
-/*
-    This file is part of Gravity PDF.
-
-    Gravity PDF Copyright (C) 2015 Blue Liquid Designs
-
-    This program is free software; you can redistribute it and/or modify
-    it under the terms of the GNU General Public License as published by
-    the Free Software Foundation; either version 2 of the License, or
-    (at your option) any later version.
-
-    This program is distributed in the hope that it will be useful,
-    but WITHOUT ANY WARRANTY; without even the implied warranty of
-    MERCHANTABILITY or FITNESS FOR A PARTICULAR PURPOSE.  See the
-    GNU General Public License for more details.
-
-    You should have received a copy of the GNU General Public License
-    along with this program; if not, write to the Free Software
-    Foundation, Inc., 59 Temple Place, Suite 330, Boston, MA  02111-1307  USA
-*/
-
-class GFPDF_InstallUpdater
-{
-
-    public static function check_filesystem_api()
-    {
-        global $gfpdfe_data;
-        $access_type = get_filesystem_method();
-
-        $gfpdfe_data->automated = false;
-        if ($access_type === 'direct') {
-            $gfpdfe_data->automated = true;
-        }
-    }
-
-    /*
-     * Check if we can automatically deploy the software
-     * We use WP Filesystem API to initialise.
-     * Check if we have direct write control to the filesystem. If so, automatically deploy
-     * without asking the user. This will make upgrades much simplier.
-     */
-    public static function maybe_deploy()
-    {
-        global $gfpdfe_data;
-        /*
-         * Check if we have a 'direct' method, that the software isn't fully installed and we aren't trying to manually initialise
-         */
-
-        if ($gfpdfe_data->automated === true && $gfpdfe_data->is_initialised === false && !rgpost('upgrade') && get_option('gfpdfe_automated_install') != 'installing') {
-            /*
-             * Initialise all multisites if a super admin is logged in
-             */
-            if (is_multisite() && is_super_admin()) {
-                $results = GFPDF_InstallUpdater::run_multisite_deployment(array('GFPDF_InstallUpdater', 'do_deploy'));
-
-                if ($results === true) {
-                    add_action($gfpdfe_data->notice_type, array('GFPDF_Notices', 'gf_pdf_network_deploy_success'));
-                } elseif ($results === false) {
-                    add_action($gfpdfe_data->notice_type, array('GFPDF_Notices', 'gf_pdf_auto_deploy_network_failure'));
-                }
-
-                return $results;
-            } else {
-                if (self::do_deploy()) {                   
-                    /*
-                     * Output successfull automated installation message
-                     */
-                    add_action($gfpdfe_data->notice_type, array('GFPDF_Notices', 'gf_pdf_auto_deploy_success'));
-                }
-            }
-        }
-    }
-
-    /*
-     * Initialise all multsites in one fowl swoop
-     */
-    public static function run_multisite_deployment($action)
-    {
-        global $gfpdfe_data;
-
-        /* add additional check incase someone doesn't call this correctly */
-        if (!is_multisite() || !is_super_admin()) {
-            return false;
-        }
-
-            /*
-             * Get multisites which aren't deleted
-             */
-            $sites = wp_get_sites(array('deleted' => 0));
-
-        if (sizeof($sites) > 0) {
-            $problem = array();
-            foreach ($sites as $site) {
-                switch_to_blog((int) $site['blog_id']);
-
-                     /*
-                      * Reset the directory structure
-                      */
-                     $gfpdfe_data->set_directory_structure();
-
-                     /*
-                      * Test if the blog has gravity forms and PDF Extended active
-                      * If so, we can initialise
-                      */
-                     $gravityforms = 'gravityforms/gravityforms.php'; /* have to hardcode the folder name as they don't set it in a constant or variable */
-                     $pdfextended = GF_PDF_EXTENDED_PLUGIN_BASENAME; /* no need to hardcode the basename here */
-
-                     if ((is_plugin_active_for_network($gravityforms) && is_plugin_active_for_network($pdfextended)) ||
-                         (is_plugin_active($gravityforms) && is_plugin_active($pdfextended))
-                        ) {
-                         /* run our deployment and output any problems */
-                        $deploy = call_user_func($action);
-                         if ($deploy === false) {
-                             $problem[] = $site;
-                         } elseif ($deploy === 'false') {
-                             /*
-                              * Asking for the access details so we can write to the server
-                              * Exit early
-                              */
-                            return $deploy;
-                         }
-                     }
-                restore_current_blog();
-
-                     /*
-                      * Reset the directory structure
-                      */
-                     $gfpdfe_data->set_directory_structure();
-            }
-
-            if (sizeof($problem) > 0) {
-                $gfpdfe_data->network_error = $problem;
-
-                return false;
-            }
-
-            return true;
-        }
-    }
-
-    /*
-     * Used to automatically deploy the software
-     * Regular initialisation (via the settings page) will call pdf_extended_activate() directly.
-     */
-    public static function do_deploy()
-    {
-        update_option('gfpdfe_automated_install', 'installing');
-
-        return self::pdf_extended_activate();
-    }
-
-    /*
-     * Different filesystems (FTP/SSH) might have a different ABSPATH than the 'direct' method
-     * due to being rooted to a specific folder.
-     * The $wp_filesystem->abspath() corrects this behaviour.
-     */
-    private static function get_basedir($path)
-    {
-        global $wp_filesystem;
-
-        return str_replace(ABSPATH, $wp_filesystem->abspath(), $path);
-    }
-
-    /**
-     * Install everything required
-     */
-    public static function pdf_extended_activate()
-    {
-        /*
-         * Initialise the Wordpress Filesystem API
-         */
-        if (PDF_Common::initialise_WP_filesystem_API(array('gfpdf_deploy', 'overwrite'), 'pdf-extended-filesystem') === false) {
-            return 'false';
-        }
-
-        /*
-         * If we got here we should have $wp_filesystem available
-         */
-        global $wp_filesystem, $gfpdfe_data;
-
-        /*
-         * Set the correct paths
-         * FTP and SSH could be rooted to the wordpress base directory
-         * use $wp_filesystem->abspath(); function to fix any issues
-         */
-        $directory               = self::get_basedir(PDF_PLUGIN_DIR);
-        $base_template_directory = self::get_basedir($gfpdfe_data->template_location);
-        $template_directory      = self::get_basedir($gfpdfe_data->template_site_location);
-        $template_save_directory = self::get_basedir($gfpdfe_data->template_save_location);
-        $template_font_directory = self::get_basedir($gfpdfe_data->template_font_location);
-
-        /**
-         * If template directory already exists then we will remove the old template files so we can redeploy the new ones
-         */
-        self::reinitialise_templates($template_directory);
-
-        /* create new directory in uploads folder*/        
-        if (self::create_base_template_dir($base_template_directory) === false) {            
-            return false;
-        }
-
-        /* create site directory in base template directory */
-        if (self::create_site_template_dir($template_directory) === false) {            
-            return false;
-        }
-
-        /* create 'save' output folder */
-        if (self::create_save_dir($template_save_directory) === false) {            
-            return false;
-        }
-
-        /* create 'font' folder */
-        if (self::create_font_dir($template_font_directory) === false) {
-            return false;
-        }
-
-        /* copy entire template folder over to the template directory */
-        if(!self::pdf_extended_copy_directory($directory . 'initialisation/templates/', $template_directory, false)) {            
-            return false;
-        }
-
-        /* copy configuration file over to new directory */
-        if (self::create_configuration_file($directory, $template_directory) === false) {            
-            return false;
-        }
-
-        /* create .htaccess file */
-        if (self::create_htaccess_file($template_save_directory) === false) {
-            return false;
-        }
-
-        /* initialise font directory */
-        if (self::install_fonts($directory, $template_directory, $template_font_directory) !== true) {
-            return false;
-        }
-
-        /* update db to ensure everything is installed correctly. */
-        self::db_init();
-
-        return true;
-    }
-
-    public static function reinitialise_templates($template_directory)
-    {
-        global $wp_filesystem, $gfpdfe_data;
-
-        if ($wp_filesystem->exists($template_directory) && isset($_POST['overwrite'])) {
-            /*
-              * Create a backup folder and move all the files there
-              */
-              $backup_folder = 'INIT_BACKUP_'.date('Y-m-d_G-i').'/';
-            $do_backup = false;
-            if ($wp_filesystem->mkdir($template_directory.$backup_folder)) {
-                $do_backup = true;
-            }
-
-             /* read all file names into array and unlink from active theme template folder */
-             foreach (glob(PDF_PLUGIN_DIR.'initialisation/templates/*') as $file) {
-                 $path_parts = pathinfo($file);
-                 if ($wp_filesystem->exists($template_directory.$path_parts['basename'])) {
-                     if (!$do_backup) {
-                         $wp_filesystem->delete($template_directory.$path_parts['basename']);
-                         continue;
-                     }
-                     $wp_filesystem->move($template_directory.$path_parts['basename'], $template_directory.$backup_folder.$path_parts['basename']);
-                 }
-             }
-        }
-    }
-
-    public static function create_base_template_dir($base_template_directory)
-    {
-        global $wp_filesystem, $gfpdfe_data;
-
-        /* create new directory in uploads folder*/
-        if (!$wp_filesystem->is_dir($base_template_directory)) {
-            if ($wp_filesystem->mkdir($base_template_directory) === false) {
-                /*
-                 * TODO: add correct notices
-                 */
-                add_action($gfpdfe_data->notice_type, array('GFPDF_Notices', 'gf_pdf_template_dir_err'));
-
-                return false;
-            }
-        }
-
-        return true;
-    }
-
-    public static function create_site_template_dir($template_directory)
-    {
-        global $wp_filesystem, $gfpdfe_data;
-
-        if (!$wp_filesystem->is_dir($template_directory)) {
-            if ($wp_filesystem->mkdir($template_directory) === false) {
-                add_action($gfpdfe_data->notice_type, array('GFPDF_Notices', 'gf_pdf_template_site_dir_err'));
-
-                return false;
-            }
-        }
-
-        return true;
-    }
-
-    public static function create_save_dir($template_save_directory)
-    {
-        global $wp_filesystem, $gfpdfe_data;
-
-        if (!$wp_filesystem->is_dir($template_save_directory)) {
-            /* create new directory in active themes folder*/
-            if ($wp_filesystem->mkdir($template_save_directory) === false) {
-                add_action($gfpdfe_data->notice_type, array('GFPDF_Notices', 'gf_pdf_template_dir_err'));
-
-                return false;
-            }
-        }
-
-        return true;
-    }
-
-    public static function create_font_dir($template_font_directory)
-    {
-        global $wp_filesystem, $gfpdfe_data;
-
-        if (!$wp_filesystem->is_dir($template_font_directory)) {
-            /* create new directory in active themes folder*/
-            if ($wp_filesystem->mkdir($template_font_directory) === false) {
-                add_action($gfpdfe_data->notice_type, array('GFPDF_Notices', 'gf_pdf_template_dir_err'));
-
-                return false;
-            }
-        }
-
-        return true;
-    }
-
-    /**
-     * Copy configuration file to template folder
-     * @param  String  $directory          The $wp_filesystem path to the plugin folder
-     * @param  String  $template_directory The $wp_filesystem path to the template folder
-     * @return Boolean Success on true (or not run at all). false on fail
-     */
-    public static function create_configuration_file($directory, $template_directory)
-    {
-        global $wp_filesystem, $gfpdfe_data;
-
-        if (!$wp_filesystem->exists($template_directory.'configuration.php')) {
-            /* copy template files to new directory */
-            if (!$wp_filesystem->copy($directory.'initialisation/configuration.php.example', $template_directory.'configuration.php')) {
-                add_action($gfpdfe_data->notice_type, array('GFPDF_Notices', 'gf_pdf_template_dir_err'));
-
-                return false;
-            }
-        }
-
-        return true;
-    }
-
-    /**
-     * Create htaccess file to prevent direct access to PDFs
-     * @param  String  $template_save_directory The $wp_filesystem path to the save directory
-     * @return Boolean success on true (or not run at all). false on fail
-     */
-    public static function create_htaccess_file($template_save_directory)
-    {
-        global $wp_filesystem, $gfpdfe_data;
-
-        if (!$wp_filesystem->exists($template_save_directory.'.htaccess')) {
-            if (!$wp_filesystem->put_contents($template_save_directory.'.htaccess', 'deny from all')) {
-                add_action($gfpdfe_data->notice_type, array('GFPDF_Notices', 'gf_pdf_template_dir_err'));
-
-                return false;
-            }
-        }
-
-        return true;
-    }
-
-    /*
-     * Normalize the database options related to initialisation
-     */
-    public static function db_init()
-    {
-        global $gfpdfe_data;
-
-        update_option('gf_pdf_extended_installed', 'installed');
-        delete_option('gfpdfe_automated_install');
-        GFPDF_Settings::$model->check_compatibility();
-    }
-
-    public static function initialise_fonts()
-    {
-        /*
-         * Initialise the Wordpress Filesystem API
-         */
-        if (PDF_Common::initialise_WP_filesystem_API(array('gfpdf_deploy', 'font-initialise', 'gfpdf_deploy_nonce'), 'pdf-extended-fonts') === false) {
-            return false;
-        }
-
-        /*
-         * If we got here we should have $wp_filesystem available
-         */
-        global $wp_filesystem, $gfpdfe_data;
-
-        /*
-         * We need to set up some filesystem compatibility checkes to work with the different server file management types
-         * Most notably is the FTP options, but SSH may be effected too
-         */
-        $directory               = self::get_basedir(PDF_PLUGIN_DIR);
-        $template_directory      = self::get_basedir($gfpdfe_data->template_site_location);
-        $template_font_directory = self::get_basedir($gfpdfe_data->template_font_location);
-
-        if (self::install_fonts($directory, $template_directory, $template_font_directory) === true) {
-            add_action($gfpdfe_data->notice_type, array('GFPDF_Notices', 'gf_pdf_font_install_success'));
-        }
-
-        return true;
-    }
-
-    private static function install_fonts($directory, $template_directory, $fonts_location)
-    {
-        global $wp_filesystem, $gfpdfe_data;
-        $write_to_file = '<?php
-
-			if(!defined("PDF_EXTENDED_VERSION"))
-			{
-				return;
-			}
-
-		';
-
-        /*
-         * Search the font folder for .ttf files. If found, move them to the mPDF font folder
-         * and write the configuration file
-         */
-
-         /* read all file names into array and unlink from active theme template folder */
-         foreach (glob($gfpdfe_data->template_font_location.'/*.[tT][tT][fF]') as $file) {
-             $path_parts = pathinfo($file);
-
-                /*
-                 * Generate configuration information in preparation to write to file
-                 */
-                $write_to_file .= '
-					$this->fontdata[\''.mb_strtolower(str_replace(' ', '', $path_parts['filename']), 'UTF-8').'\'] = array(
-								\'R\' => \''.$path_parts['basename'].'\'
-					);';
-         }
-
-         /*
-          * Remove the old configuration file and put the contents of $write_to_file in a font configuration file
-          */
-          $wp_filesystem->delete($template_directory.'fonts/config.php');
-        if ($wp_filesystem->put_contents($template_directory.'fonts/config.php', $write_to_file) === false) {
-            add_action($gfpdfe_data->notice_type, array('GFPDF_Notices', 'gf_pdf_font_config_err'));
-
-            return false;
-        }
-
-        return true;
-    }
-
-    public static function maybe_automigrate()
-    {
-        global $gfpdfe_data;
-        self::check_filesystem_api();
-
-        if ($gfpdfe_data->automated === true) {
-            update_option('gfpdfe_automated_install', 'installing');
-            self::run_template_migration();
-
-            return true;
-        }
-
-        return false;
-    }
-
-    /*
-     * Check if the new PDF_TEMPLATE_LOCATION (v.3.6 mod) has been made switched
-     * If it has then prompt the user to move the files
-     */
-    public static function check_template_migration()
-    {
-        global $gfpdfe_data;
-
-        if (is_dir($gfpdfe_data->old_template_location) || is_dir($gfpdfe_data->old_3_6_template_site_location)) {/* add in 3.6 directory change */
-            if (!self::maybe_automigrate()) {
-                /*
-                 * Add admin notification hook to move the files
-                 */
-                 add_action($gfpdfe_data->notice_type, array('GFPDF_Notices', 'do_template_switch_notice'));
-
-                return true;
-            }
-        }
-
-        return false;
-    }
-
-    public static function run_template_migration()
-    {
-        global $gfpdfe_data;
-
-        if (is_multisite() && is_super_admin()) {
-            $return = self::run_multisite_deployment(array('GFPDF_InstallUpdater', 'do_template_migration'));
-            GFPDF_Settings::$model->check_compatibility();
-
-            /* multisite mode */
-            if ($return === true) {
-                add_action($gfpdfe_data->notice_type, array('GFPDF_Notices', 'gf_pdf_migration_success'));
-            } elseif ($return === false) {
-                add_action($gfpdfe_data->notice_type, array('GFPDF_Notices', 'gf_pdf_merge_network_failure'));
-            }
-
-            return $return;
-        } else {
-            $return = self::do_template_migration();
-            GFPDF_Settings::$model->check_compatibility();
-
-            /* single site mode */
-            if ($return === true) {
-                add_action($gfpdfe_data->notice_type, array('GFPDF_Notices', 'gf_pdf_migration_success'));
-
-                return $return;
-            }
-
-            return $return;
-        }
-    }
-
-    /*
-     * The after_switch_theme hook is too early in the initialisation to use request_filesystem_credentials()
-     * so we have to call this function at a later inteval
-     */
-    public static function do_template_migration()
-    {
-        /*
-         * Initialise the Wordpress Filesystem API
-         */
-        if (PDF_Common::initialise_WP_filesystem_API(array(), 'gfpdfe_migrate') === false) {
-            return 'false';
-        }
-
-        /*
-         * If we got here we should have $wp_filesystem available
-         */
-        global $wp_filesystem, $gfpdfe_data;
-
-        /*
-         * Convert paths for SSH/FTP users who are rooted to a directory along the server absolute path
-         */
-        $base_template_directory = self::get_basedir($gfpdfe_data->template_location);
-        $current_pdf_path        = self::get_basedir($gfpdfe_data->template_site_location);
-
-        if (is_dir($gfpdfe_data->old_template_location)) {
-            $previous_pdf_path = self::get_basedir($gfpdfe_data->old_template_location);
-        } elseif (is_dir($gfpdfe_data->old_3_6_template_site_location)) {
-            $previous_pdf_path = self::get_basedir($gfpdfe_data->old_3_6_template_site_location);
-        }
-
-        /* create the base template directory */
-        if (self::create_base_template_dir($base_template_directory) === false) {
-            return false;
-        }
-
-        /* create the site template directory */
-        if (self::create_site_template_dir($current_pdf_path) === false) {
-            return false;
-        }
-
-        if ($wp_filesystem->is_dir($previous_pdf_path)) {
-            if (is_dir($gfpdfe_data->old_template_location)) {         
-                /* swap back to TRUE to delete the theme folder */       
-                if(!self::pdf_extended_copy_directory($previous_pdf_path, $current_pdf_path, true, true, true)) {
-                    return false;
-                }
-
-            } elseif (is_dir($gfpdfe_data->old_3_6_template_site_location)) {
-                /* swap back to TRUE to delete the theme folder */
-                if(!self::pdf_extended_copy_directory($previous_pdf_path, $current_pdf_path, true, false, true)) {
-                    return false;
-                }
-            }
-
-             /*
-              * Clean up the DB
-              */
-             delete_option('gfpdfe_automated_install');
-        }
-
-        return true;
-    }
-
-    /**
-     * Allows you to copy entire folder structures to new location
-     * @param  String  $source             The source path that should be copied
-     * @param  String  $destination        The destination path where the files should be copied to
-     * @param  boolean $copy_base          Whether to create the base directory at the destination
-     * @param  boolean $delete_destination Whether to want to remove the destination before copying the files
-     * @param  boolean $delete_source      Once finished copying should we remove the source folder
-     */
-    public static function pdf_extended_copy_directory($source, $destination, $copy_base = true, $delete_destination = false, $delete_source = false)
-    {
-        global $wp_filesystem;
-
-        /* ensure source and destination end in a forward slash */
-        if(substr($source, -1) != '/') {
-            $source .= '/';
-        }
-
-        if(substr($destination, -1) != '/') {
-            $destination .= '/';
-        }
-
-        if($wp_filesystem->is_dir($destination) && $wp_filesystem->is_writable($destination) === false)
-        {
-            return false;
-        }
-
-        if ($wp_filesystem->is_dir($source)) {
-            if ($delete_destination === true && $wp_filesystem->exists($destination) === true) {
-                /*
-                 * To ensure everything stays in sync we will remove the destination file structure
-                 */
-                 $wp_filesystem->delete($destination, true);
-            }
-
-            if ($copy_base === true && $wp_filesystem->exists($destination) === false) {
-                if(!$wp_filesystem->mkdir($destination)) {
-                    return false;
-                }
-            }
-            $directory = $wp_filesystem->dirlist($source);
-
-            foreach ($directory as $name => $data) {
-                $PathDir = $source.$name;
-
-                if ($wp_filesystem->is_dir($PathDir) === true) {
-                    if(!self::pdf_extended_copy_directory($PathDir, $destination.$name)) {
-                        return false;
-                    }
-                    continue;
-                }
-                $wp_filesystem->copy($PathDir, $destination.$name);
-                
-                /* verify the file copied correctly */
-                if($wp_filesystem->is_file($destination.$name) === false || $wp_filesystem->size($PathDir) != $wp_filesystem->size($destination.$name)) {
-                    return false;
-                }                
-            }
-        } else {
-            $wp_filesystem->copy($source, $destination);
-            /* verify the file copied correctly */
-            if($wp_filesystem->is_file($destination) === false || $wp_filesystem->size($source) != $wp_filesystem->size($destination)) {
-                return false;
-            }
-        }
-
-        if ($delete_source) {
-            if($wp_filesystem->delete($source, true) === false) {
-                return false;
-            }
-        }
-
-        return true;
-    }
-}
->>>>>>> ce3bdd67
+<?php
+
+/**
+ * Plugin: Gravity PDF
+ * File: install-update-manager.php
+ *
+ * This file handles the installation and update code that ensures the plugin will be supported.
+ */
+
+/*
+    This file is part of Gravity PDF.
+
+    Gravity PDF Copyright (C) 2015 Blue Liquid Designs
+
+    This program is free software; you can redistribute it and/or modify
+    it under the terms of the GNU General Public License as published by
+    the Free Software Foundation; either version 2 of the License, or
+    (at your option) any later version.
+
+    This program is distributed in the hope that it will be useful,
+    but WITHOUT ANY WARRANTY; without even the implied warranty of
+    MERCHANTABILITY or FITNESS FOR A PARTICULAR PURPOSE.  See the
+    GNU General Public License for more details.
+
+    You should have received a copy of the GNU General Public License
+    along with this program; if not, write to the Free Software
+    Foundation, Inc., 59 Temple Place, Suite 330, Boston, MA  02111-1307  USA
+*/
+
+class GFPDF_InstallUpdater
+{
+
+    public static function check_filesystem_api()
+    {
+        global $gfpdfe_data;
+        $access_type = get_filesystem_method();
+
+        $gfpdfe_data->automated = false;
+        if ($access_type === 'direct') {
+            $gfpdfe_data->automated = true;
+        }
+    }
+
+    /*
+     * Check if we can automatically deploy the software
+     * We use WP Filesystem API to initialise.
+     * Check if we have direct write control to the filesystem. If so, automatically deploy
+     * without asking the user. This will make upgrades much simplier.
+     */
+    public static function maybe_deploy()
+    {
+        global $gfpdfe_data;
+        /*
+         * Check if we have a 'direct' method, that the software isn't fully installed and we aren't trying to manually initialise
+         */
+
+        if ($gfpdfe_data->automated === true && $gfpdfe_data->is_initialised === false && !rgpost('upgrade') && get_option('gfpdfe_automated_install') != 'installing') {
+            /*
+             * Initialise all multisites if a super admin is logged in
+             */
+            if (is_multisite() && is_super_admin()) {
+                $results = GFPDF_InstallUpdater::run_multisite_deployment(array('GFPDF_InstallUpdater', 'do_deploy'));
+
+                if ($results === true) {
+                    add_action($gfpdfe_data->notice_type, array('GFPDF_Notices', 'gf_pdf_network_deploy_success'));
+                } elseif ($results === false) {
+                    add_action($gfpdfe_data->notice_type, array('GFPDF_Notices', 'gf_pdf_auto_deploy_network_failure'));
+                }
+
+                return $results;
+            } else {
+                if (self::do_deploy()) {                   
+                    /*
+                     * Output successfull automated installation message
+                     */
+                    add_action($gfpdfe_data->notice_type, array('GFPDF_Notices', 'gf_pdf_auto_deploy_success'));
+                }
+            }
+        }
+    }
+
+    /*
+     * Initialise all multsites in one fowl swoop
+     */
+    public static function run_multisite_deployment($action)
+    {
+        global $gfpdfe_data;
+
+        /* add additional check incase someone doesn't call this correctly */
+        if (!is_multisite() || !is_super_admin()) {
+            return false;
+        }
+
+            /*
+             * Get multisites which aren't deleted
+             */
+            $sites = wp_get_sites(array('deleted' => 0));
+
+        if (sizeof($sites) > 0) {
+            $problem = array();
+            foreach ($sites as $site) {
+                switch_to_blog((int) $site['blog_id']);
+
+                     /*
+                      * Reset the directory structure
+                      */
+                     $gfpdfe_data->set_directory_structure();
+
+                     /*
+                      * Test if the blog has gravity forms and PDF Extended active
+                      * If so, we can initialise
+                      */
+                     $gravityforms = 'gravityforms/gravityforms.php'; /* have to hardcode the folder name as they don't set it in a constant or variable */
+                     $pdfextended = GF_PDF_EXTENDED_PLUGIN_BASENAME; /* no need to hardcode the basename here */
+
+                     if ((is_plugin_active_for_network($gravityforms) && is_plugin_active_for_network($pdfextended)) ||
+                         (is_plugin_active($gravityforms) && is_plugin_active($pdfextended))
+                        ) {
+                         /* run our deployment and output any problems */
+                        $deploy = call_user_func($action);
+                         if ($deploy === false) {
+                             $problem[] = $site;
+                         } elseif ($deploy === 'false') {
+                             /*
+                              * Asking for the access details so we can write to the server
+                              * Exit early
+                              */
+                            return $deploy;
+                         }
+                     }
+                restore_current_blog();
+
+                     /*
+                      * Reset the directory structure
+                      */
+                     $gfpdfe_data->set_directory_structure();
+            }
+
+            if (sizeof($problem) > 0) {
+                $gfpdfe_data->network_error = $problem;
+
+                return false;
+            }
+
+            return true;
+        }
+    }
+
+    /*
+     * Used to automatically deploy the software
+     * Regular initialisation (via the settings page) will call pdf_extended_activate() directly.
+     */
+    public static function do_deploy()
+    {
+        update_option('gfpdfe_automated_install', 'installing');
+
+        return self::pdf_extended_activate();
+    }
+
+    /*
+     * Different filesystems (FTP/SSH) might have a different ABSPATH than the 'direct' method
+     * due to being rooted to a specific folder.
+     * The $wp_filesystem->abspath() corrects this behaviour.
+     */
+    private static function get_basedir($path)
+    {
+        global $wp_filesystem;
+
+        return str_replace(ABSPATH, $wp_filesystem->abspath(), $path);
+    }
+
+    /**
+     * Install everything required
+     */
+    public static function pdf_extended_activate()
+    {
+        /*
+         * Initialise the Wordpress Filesystem API
+         */
+        if (PDF_Common::initialise_WP_filesystem_API(array('gfpdf_deploy', 'overwrite'), 'pdf-extended-filesystem') === false) {
+            return 'false';
+        }
+
+        /*
+         * If we got here we should have $wp_filesystem available
+         */
+        global $wp_filesystem, $gfpdfe_data;
+
+        /*
+         * Set the correct paths
+         * FTP and SSH could be rooted to the wordpress base directory
+         * use $wp_filesystem->abspath(); function to fix any issues
+         */
+        $directory               = self::get_basedir(PDF_PLUGIN_DIR);
+        $base_template_directory = self::get_basedir($gfpdfe_data->template_location);
+        $template_directory      = self::get_basedir($gfpdfe_data->template_site_location);
+        $template_save_directory = self::get_basedir($gfpdfe_data->template_save_location);
+        $template_font_directory = self::get_basedir($gfpdfe_data->template_font_location);
+
+        /**
+         * If template directory already exists then we will remove the old template files so we can redeploy the new ones
+         */
+        self::reinitialise_templates($template_directory);
+
+        /* create new directory in uploads folder*/        
+        if (self::create_base_template_dir($base_template_directory) === false) {            
+            return false;
+        }
+
+        /* create site directory in base template directory */
+        if (self::create_site_template_dir($template_directory) === false) {            
+            return false;
+        }
+
+        /* create 'save' output folder */
+        if (self::create_save_dir($template_save_directory) === false) {            
+            return false;
+        }
+
+        /* create 'font' folder */
+        if (self::create_font_dir($template_font_directory) === false) {
+            return false;
+        }
+
+        /* copy entire template folder over to the template directory */
+        if(!self::pdf_extended_copy_directory($directory . 'initialisation/templates/', $template_directory, false)) {            
+            return false;
+        }
+
+        /* copy configuration file over to new directory */
+        if (self::create_configuration_file($directory, $template_directory) === false) {            
+            return false;
+        }
+
+        /* create .htaccess file */
+        if (self::create_htaccess_file($template_save_directory) === false) {
+            return false;
+        }
+
+        /* initialise font directory */
+        if (self::install_fonts($directory, $template_directory, $template_font_directory) !== true) {
+            return false;
+        }
+
+        /* update db to ensure everything is installed correctly. */
+        self::db_init();
+
+        return true;
+    }
+
+    public static function reinitialise_templates($template_directory)
+    {
+        global $wp_filesystem, $gfpdfe_data;
+
+        if ($wp_filesystem->exists($template_directory) && isset($_POST['overwrite'])) {
+            /*
+              * Create a backup folder and move all the files there
+              */
+              $backup_folder = 'INIT_BACKUP_'.date('Y-m-d_G-i').'/';
+            $do_backup = false;
+            if ($wp_filesystem->mkdir($template_directory.$backup_folder)) {
+                $do_backup = true;
+            }
+
+             /* read all file names into array and unlink from active theme template folder */
+             foreach (glob(PDF_PLUGIN_DIR.'initialisation/templates/*') as $file) {
+                 $path_parts = pathinfo($file);
+                 if ($wp_filesystem->exists($template_directory.$path_parts['basename'])) {
+                     if (!$do_backup) {
+                         $wp_filesystem->delete($template_directory.$path_parts['basename']);
+                         continue;
+                     }
+                     $wp_filesystem->move($template_directory.$path_parts['basename'], $template_directory.$backup_folder.$path_parts['basename']);
+                 }
+             }
+        }
+    }
+
+    public static function create_base_template_dir($base_template_directory)
+    {
+        global $wp_filesystem, $gfpdfe_data;
+
+        /* create new directory in uploads folder*/
+        if (!$wp_filesystem->is_dir($base_template_directory)) {
+            if ($wp_filesystem->mkdir($base_template_directory) === false) {
+                /*
+                 * TODO: add correct notices
+                 */
+                add_action($gfpdfe_data->notice_type, array('GFPDF_Notices', 'gf_pdf_template_dir_err'));
+
+                return false;
+            }
+        }
+
+        return true;
+    }
+
+    public static function create_site_template_dir($template_directory)
+    {
+        global $wp_filesystem, $gfpdfe_data;
+
+        if (!$wp_filesystem->is_dir($template_directory)) {
+            if ($wp_filesystem->mkdir($template_directory) === false) {
+                add_action($gfpdfe_data->notice_type, array('GFPDF_Notices', 'gf_pdf_template_site_dir_err'));
+
+                return false;
+            }
+        }
+
+        return true;
+    }
+
+    public static function create_save_dir($template_save_directory)
+    {
+        global $wp_filesystem, $gfpdfe_data;
+
+        if (!$wp_filesystem->is_dir($template_save_directory)) {
+            /* create new directory in active themes folder*/
+            if ($wp_filesystem->mkdir($template_save_directory) === false) {
+                add_action($gfpdfe_data->notice_type, array('GFPDF_Notices', 'gf_pdf_template_dir_err'));
+
+                return false;
+            }
+        }
+
+        return true;
+    }
+
+    public static function create_font_dir($template_font_directory)
+    {
+        global $wp_filesystem, $gfpdfe_data;
+
+        if (!$wp_filesystem->is_dir($template_font_directory)) {
+            /* create new directory in active themes folder*/
+            if ($wp_filesystem->mkdir($template_font_directory) === false) {
+                add_action($gfpdfe_data->notice_type, array('GFPDF_Notices', 'gf_pdf_template_dir_err'));
+
+                return false;
+            }
+        }
+
+        return true;
+    }
+
+    /**
+     * Copy configuration file to template folder
+     * @param  String  $directory          The $wp_filesystem path to the plugin folder
+     * @param  String  $template_directory The $wp_filesystem path to the template folder
+     * @return Boolean Success on true (or not run at all). false on fail
+     */
+    public static function create_configuration_file($directory, $template_directory)
+    {
+        global $wp_filesystem, $gfpdfe_data;
+
+        if (!$wp_filesystem->exists($template_directory.'configuration.php')) {
+            /* copy template files to new directory */
+            if (!$wp_filesystem->copy($directory.'initialisation/configuration.php.example', $template_directory.'configuration.php')) {
+                add_action($gfpdfe_data->notice_type, array('GFPDF_Notices', 'gf_pdf_template_dir_err'));
+
+                return false;
+            }
+        }
+
+        return true;
+    }
+
+    /**
+     * Create htaccess file to prevent direct access to PDFs
+     * @param  String  $template_save_directory The $wp_filesystem path to the save directory
+     * @return Boolean success on true (or not run at all). false on fail
+     */
+    public static function create_htaccess_file($template_save_directory)
+    {
+        global $wp_filesystem, $gfpdfe_data;
+
+        if (!$wp_filesystem->exists($template_save_directory.'.htaccess')) {
+            if (!$wp_filesystem->put_contents($template_save_directory.'.htaccess', 'deny from all')) {
+                add_action($gfpdfe_data->notice_type, array('GFPDF_Notices', 'gf_pdf_template_dir_err'));
+
+                return false;
+            }
+        }
+
+        return true;
+    }
+
+    /*
+     * Normalize the database options related to initialisation
+     */
+    public static function db_init()
+    {
+        global $gfpdfe_data;
+
+        update_option('gf_pdf_extended_installed', 'installed');
+        delete_option('gfpdfe_automated_install');
+        GFPDF_Settings::$model->check_compatibility();
+    }
+
+    public static function initialise_fonts()
+    {
+        /*
+         * Initialise the Wordpress Filesystem API
+         */
+        if (PDF_Common::initialise_WP_filesystem_API(array('gfpdf_deploy', 'font-initialise', 'gfpdf_deploy_nonce'), 'pdf-extended-fonts') === false) {
+            return false;
+        }
+
+        /*
+         * If we got here we should have $wp_filesystem available
+         */
+        global $wp_filesystem, $gfpdfe_data;
+
+        /*
+         * We need to set up some filesystem compatibility checkes to work with the different server file management types
+         * Most notably is the FTP options, but SSH may be effected too
+         */
+        $directory               = self::get_basedir(PDF_PLUGIN_DIR);
+        $template_directory      = self::get_basedir($gfpdfe_data->template_site_location);
+        $template_font_directory = self::get_basedir($gfpdfe_data->template_font_location);
+
+        if (self::install_fonts($directory, $template_directory, $template_font_directory) === true) {
+            add_action($gfpdfe_data->notice_type, array('GFPDF_Notices', 'gf_pdf_font_install_success'));
+        }
+
+        return true;
+    }
+
+    private static function install_fonts($directory, $template_directory, $fonts_location)
+    {
+        global $wp_filesystem, $gfpdfe_data;
+        $write_to_file = '<?php
+
+			if(!defined("PDF_EXTENDED_VERSION"))
+			{
+				return;
+			}
+
+		';
+
+        /*
+         * Search the font folder for .ttf files. If found, move them to the mPDF font folder
+         * and write the configuration file
+         */
+
+         /* read all file names into array and unlink from active theme template folder */
+         foreach (glob($gfpdfe_data->template_font_location.'/*.[tT][tT][fF]') as $file) {
+             $path_parts = pathinfo($file);
+
+                /*
+                 * Generate configuration information in preparation to write to file
+                 */
+                $write_to_file .= '
+					$this->fontdata[\''.mb_strtolower(str_replace(' ', '', $path_parts['filename']), 'UTF-8').'\'] = array(
+								\'R\' => \''.$path_parts['basename'].'\'
+					);';
+         }
+
+         /*
+          * Remove the old configuration file and put the contents of $write_to_file in a font configuration file
+          */
+          $wp_filesystem->delete($template_directory.'fonts/config.php');
+        if ($wp_filesystem->put_contents($template_directory.'fonts/config.php', $write_to_file) === false) {
+            add_action($gfpdfe_data->notice_type, array('GFPDF_Notices', 'gf_pdf_font_config_err'));
+
+            return false;
+        }
+
+        return true;
+    }
+
+    public static function maybe_automigrate()
+    {
+        global $gfpdfe_data;
+        self::check_filesystem_api();
+
+        if ($gfpdfe_data->automated === true) {
+            update_option('gfpdfe_automated_install', 'installing');
+            self::run_template_migration();
+
+            return true;
+        }
+
+        return false;
+    }
+
+    /*
+     * Check if the new PDF_TEMPLATE_LOCATION (v.3.6 mod) has been made switched
+     * If it has then prompt the user to move the files
+     */
+    public static function check_template_migration()
+    {
+        global $gfpdfe_data;
+
+        if (is_dir($gfpdfe_data->old_template_location) || is_dir($gfpdfe_data->old_3_6_template_site_location)) {/* add in 3.6 directory change */
+            if (!self::maybe_automigrate()) {
+                /*
+                 * Add admin notification hook to move the files
+                 */
+                 add_action($gfpdfe_data->notice_type, array('GFPDF_Notices', 'do_template_switch_notice'));
+
+                return true;
+            }
+        }
+
+        return false;
+    }
+
+    public static function run_template_migration()
+    {
+        global $gfpdfe_data;
+
+        if (is_multisite() && is_super_admin()) {
+            $return = self::run_multisite_deployment(array('GFPDF_InstallUpdater', 'do_template_migration'));
+            GFPDF_Settings::$model->check_compatibility();
+
+            /* multisite mode */
+            if ($return === true) {
+                add_action($gfpdfe_data->notice_type, array('GFPDF_Notices', 'gf_pdf_migration_success'));
+            } elseif ($return === false) {
+                add_action($gfpdfe_data->notice_type, array('GFPDF_Notices', 'gf_pdf_merge_network_failure'));
+            }
+
+            return $return;
+        } else {
+            $return = self::do_template_migration();
+            GFPDF_Settings::$model->check_compatibility();
+
+            /* single site mode */
+            if ($return === true) {
+                add_action($gfpdfe_data->notice_type, array('GFPDF_Notices', 'gf_pdf_migration_success'));
+
+                return $return;
+            }
+
+            return $return;
+        }
+    }
+
+    /*
+     * The after_switch_theme hook is too early in the initialisation to use request_filesystem_credentials()
+     * so we have to call this function at a later inteval
+     */
+    public static function do_template_migration()
+    {
+        /*
+         * Initialise the Wordpress Filesystem API
+         */
+        if (PDF_Common::initialise_WP_filesystem_API(array(), 'gfpdfe_migrate') === false) {
+            return 'false';
+        }
+
+        /*
+         * If we got here we should have $wp_filesystem available
+         */
+        global $wp_filesystem, $gfpdfe_data;
+
+        /*
+         * Convert paths for SSH/FTP users who are rooted to a directory along the server absolute path
+         */
+        $base_template_directory = self::get_basedir($gfpdfe_data->template_location);
+        $current_pdf_path        = self::get_basedir($gfpdfe_data->template_site_location);
+
+        if (is_dir($gfpdfe_data->old_template_location)) {
+            $previous_pdf_path = self::get_basedir($gfpdfe_data->old_template_location);
+        } elseif (is_dir($gfpdfe_data->old_3_6_template_site_location)) {
+            $previous_pdf_path = self::get_basedir($gfpdfe_data->old_3_6_template_site_location);
+        }
+
+        /* create the base template directory */
+        if (self::create_base_template_dir($base_template_directory) === false) {
+            return false;
+        }
+
+        /* create the site template directory */
+        if (self::create_site_template_dir($current_pdf_path) === false) {
+            return false;
+        }
+
+        if ($wp_filesystem->is_dir($previous_pdf_path)) {
+            if (is_dir($gfpdfe_data->old_template_location)) {         
+                /* swap back to TRUE to delete the theme folder */       
+                if(!self::pdf_extended_copy_directory($previous_pdf_path, $current_pdf_path, true, true, true)) {
+                    return false;
+                }
+
+            } elseif (is_dir($gfpdfe_data->old_3_6_template_site_location)) {
+                /* swap back to TRUE to delete the theme folder */
+                if(!self::pdf_extended_copy_directory($previous_pdf_path, $current_pdf_path, true, false, true)) {
+                    return false;
+                }
+            }
+
+             /*
+              * Clean up the DB
+              */
+             delete_option('gfpdfe_automated_install');
+        }
+
+        return true;
+    }
+
+    /**
+     * Allows you to copy entire folder structures to new location
+     * @param  String  $source             The source path that should be copied
+     * @param  String  $destination        The destination path where the files should be copied to
+     * @param  boolean $copy_base          Whether to create the base directory at the destination
+     * @param  boolean $delete_destination Whether to want to remove the destination before copying the files
+     * @param  boolean $delete_source      Once finished copying should we remove the source folder
+     */
+    public static function pdf_extended_copy_directory($source, $destination, $copy_base = true, $delete_destination = false, $delete_source = false)
+    {
+        global $wp_filesystem;
+
+        /* ensure source and destination end in a forward slash */
+        if(substr($source, -1) != '/') {
+            $source .= '/';
+        }
+
+        if(substr($destination, -1) != '/') {
+            $destination .= '/';
+        }
+
+        if($wp_filesystem->is_dir($destination) && $wp_filesystem->is_writable($destination) === false)
+        {
+            return false;
+        }
+
+        if ($wp_filesystem->is_dir($source)) {
+            if ($delete_destination === true && $wp_filesystem->exists($destination) === true) {
+                /*
+                 * To ensure everything stays in sync we will remove the destination file structure
+                 */
+                 $wp_filesystem->delete($destination, true);
+            }
+
+            if ($copy_base === true && $wp_filesystem->exists($destination) === false) {
+                if(!$wp_filesystem->mkdir($destination)) {
+                    return false;
+                }
+            }
+            $directory = $wp_filesystem->dirlist($source);
+
+            foreach ($directory as $name => $data) {
+                $PathDir = $source.$name;
+
+                if ($wp_filesystem->is_dir($PathDir) === true) {
+                    if(!self::pdf_extended_copy_directory($PathDir, $destination.$name)) {
+                        return false;
+                    }
+                    continue;
+                }
+                $wp_filesystem->copy($PathDir, $destination.$name);
+                
+                /* verify the file copied correctly */
+                if($wp_filesystem->is_file($destination.$name) === false || $wp_filesystem->size($PathDir) != $wp_filesystem->size($destination.$name)) {
+                    return false;
+                }                
+            }
+        } else {
+            $wp_filesystem->copy($source, $destination);
+            /* verify the file copied correctly */
+            if($wp_filesystem->is_file($destination) === false || $wp_filesystem->size($source) != $wp_filesystem->size($destination)) {
+                return false;
+            }
+        }
+
+        if ($delete_source) {
+            if($wp_filesystem->delete($source, true) === false) {
+                return false;
+            }
+        }
+
+        return true;
+    }
+}