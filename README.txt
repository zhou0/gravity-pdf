--- conflicted
+++ resolved
@@ -5,11 +5,7 @@
 Tags: gravity, forms, pdf, automation, attachment, email
 Requires at least: 4.8
 Tested up to: 5.1
-<<<<<<< HEAD
-Stable tag: 5.1.4
-=======
 Stable tag: 5.1.5
->>>>>>> 616fc8f8
 Requires PHP: 5.6
 License: GPLv2 or later
 License URI: http://www.gnu.org/licenses/gpl.txt
